--- conflicted
+++ resolved
@@ -144,43 +144,12 @@
 	if err != nil {
 		return nil, err
 	}
-<<<<<<< HEAD
 	config, err := i.GetStorageConfig(c)
 	if err != nil {
 		return nil, err
 	}
 	return &GetStorageConfigResponse{
 		Config: &StorageConfig{
-=======
-	config := i.GetDefaultCidConfig(c)
-	return &GetDefaultCidConfigResponse{
-		Config: &CidConfig{
-			Cid:        util.CidToString(config.Cid),
-			Hot:        toRPCHotConfig(config.Hot),
-			Cold:       toRPCColdConfig(config.Cold),
-			Repairable: config.Repairable,
-		},
-	}, nil
-}
-
-// GetCidConfig returns the cid config for the provided cid.
-func (s *RPC) GetCidConfig(ctx context.Context, req *GetCidConfigRequest) (*GetCidConfigResponse, error) {
-	i, err := s.getInstanceByToken(ctx)
-	if err != nil {
-		return nil, err
-	}
-	c, err := util.CidFromString(req.Cid)
-	if err != nil {
-		return nil, err
-	}
-	config, err := i.GetCidConfig(c)
-	if err != nil {
-		return nil, err
-	}
-	return &GetCidConfigResponse{
-		Config: &CidConfig{
-			Cid:        util.CidToString(config.Cid),
->>>>>>> 1c850681
 			Hot:        toRPCHotConfig(config.Hot),
 			Cold:       toRPCColdConfig(config.Cold),
 			Repairable: config.Repairable,
@@ -416,16 +385,7 @@
 	options := []api.PushStorageConfigOption{}
 
 	if req.HasConfig {
-<<<<<<< HEAD
 		config := ffs.StorageConfig{
-=======
-		cid, err := util.CidFromString(req.Config.Cid)
-		if err != nil {
-			return nil, err
-		}
-		config := ffs.CidConfig{
-			Cid:        cid,
->>>>>>> 1c850681
 			Repairable: req.Config.Repairable,
 			Hot:        fromRPCHotConfig(req.Config.Hot),
 			Cold:       fromRPCColdConfig(req.Config.Cold),
@@ -541,11 +501,7 @@
 		return fmt.Errorf("adding data to hot storage: %s", err)
 	}
 
-<<<<<<< HEAD
-	return srv.SendAndClose(&StageResponse{Cid: c.String()})
-=======
-	return srv.SendAndClose(&AddToHotResponse{Cid: util.CidToString(c)})
->>>>>>> 1c850681
+	return srv.SendAndClose(&StageResponse{Cid: util.CidToString(c)})
 }
 
 // ListPayChannels lists all pay channels.
